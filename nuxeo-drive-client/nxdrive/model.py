import os
import uuid
import itertools
import logging
from datetime import datetime
from time import time
from sqlalchemy import Column
from sqlalchemy import DateTime
from sqlalchemy import ForeignKey
from sqlalchemy import Integer
from sqlalchemy import Sequence
from sqlalchemy import String
from sqlalchemy import Boolean
from sqlalchemy.orm import relationship
from sqlalchemy.orm import backref
from sqlalchemy.ext.declarative import declarative_base
from sqlalchemy import create_engine
from sqlalchemy.orm import sessionmaker
from sqlalchemy.orm import scoped_session
from sqlalchemy.pool import SingletonThreadPool

from nxdrive import __version__
from nxdrive.utils import normalized_path
from nxdrive.logging_config import get_logger
from sqlalchemy.types import Binary

WindowsError = None
try:
    from exceptions import WindowsError
except ImportError:
    # This will never be raised under unix
    pass


log = get_logger(__name__)


# make the declarative base class for the ORM mapping
Base = declarative_base()


__model_version__ = 1

# Summary status from last known pair of states

PAIR_STATES = {
    # regular cases
    ('unknown', 'unknown'): 'unknown',
    ('synchronized', 'synchronized'): 'synchronized',
    ('created', 'unknown'): 'locally_created',
    ('unknown', 'created'): 'remotely_created',
    ('modified', 'synchronized'): 'locally_modified',
    ('synchronized', 'modified'): 'remotely_modified',
    ('modified', 'unknown'): 'locally_modified',
    ('unknown', 'modified'): 'remotely_modified',
    ('deleted', 'synchronized'): 'locally_deleted',
    ('synchronized', 'deleted'): 'remotely_deleted',
    ('deleted', 'deleted'): 'deleted',
    ('synchronized', 'unknown'): 'synchronized',

    # conflicts with automatic resolution
    ('created', 'deleted'): 'locally_created',
    ('deleted', 'created'): 'remotely_created',
    ('modified', 'deleted'): 'remotely_deleted',
    ('deleted', 'modified'): 'remotely_created',

    # conflict cases that need manual resolution
    ('modified', 'modified'): 'conflicted',
    ('created', 'created'): 'conflicted',

    # inconsistent cases
    ('unknown', 'deleted'): 'unknown_deleted',
    ('deleted', 'unknown'): 'deleted_unknown',
}


class DeviceConfig(Base):
    """Holds Nuxeo Drive configuration parameters

    This is expected to be a single row table.
    """
    __tablename__ = 'device_config'

    device_id = Column(String, primary_key=True)
    client_version = Column(String)

    # HTTP proxy settings
    # Possible values for proxy_config: System, None, Manual
    proxy_config = Column(String, default='System')
    proxy_type = Column(String)
    proxy_server = Column(String)
    proxy_port = Column(String)
    proxy_authenticated = Column(Boolean)
    proxy_username = Column(String)
    proxy_password = Column(Binary)
    proxy_exceptions = Column(String)

    def __init__(self, device_id=None, client_version=None):
        self.device_id = uuid.uuid1().hex if device_id is None else device_id
        self.client_version = (__version__ if client_version is None
                               else client_version)
        log.debug("Set client version to %s", self.client_version)

    def __repr__(self):
        return ("DeviceConfig<device_id=%s, client_version=%s, "
                "proxy_config=%s, proxy_type=%s, "
                "proxy_server=%s, proxy_port=%s, proxy_authenticated=%r, "
                "proxy_username=%s, proxy_exceptions=%s>") % (
                    self.device_id, self.client_version,
                    self.proxy_config, self.proxy_type,
                    self.proxy_server, self.proxy_port,
                    self.proxy_authenticated, self.proxy_username,
                    self.proxy_exceptions)


class ServerBinding(Base):
    __tablename__ = 'server_bindings'

    local_folder = Column(String, primary_key=True)
    server_url = Column(String)
    remote_user = Column(String)
    remote_password = Column(String)
    remote_token = Column(String)
    server_version = Column(String)
    update_url = Column(String)
    last_sync_date = Column(Integer)
    last_filter_date = Column(Integer)
    last_ended_sync_date = Column(Integer)
    last_root_definitions = Column(String)

    def __init__(self, local_folder, server_url, remote_user,
                 remote_password=None, remote_token=None):
        self.local_folder = local_folder
        self.server_url = server_url
        self.remote_user = remote_user
        # Password is only stored if the server does not support token based
        # auth
        self.remote_password = remote_password
        self.remote_token = remote_token

    def invalidate_credentials(self):
        """Ensure that all stored credentials are zeroed."""
        self.remote_password = None
        self.remote_token = None

    def has_invalid_credentials(self):
        """Check whether at least one credential is active"""
        return self.remote_password is None and self.remote_token is None


class LastKnownState(Base):
    """Aggregate state aggregated from last collected events."""
    __tablename__ = 'last_known_states'

    id = Column(Integer, Sequence('state_id_seq'), primary_key=True)

    local_folder = Column(String, ForeignKey('server_bindings.local_folder'),
                          index=True)
    server_binding = relationship(
        'ServerBinding',
        backref=backref("states", cascade="all, delete-orphan"))

    # Timestamps to detect modifications
    last_local_updated = Column(DateTime)
    last_remote_updated = Column(DateTime)

    # Save the digest too for better updates / moves detection
    local_digest = Column(String, index=True)
    remote_digest = Column(String, index=True)

    # Path from root using unix separator, '/' for the root it-self.
    local_path = Column(String, index=True)

    # Remote reference (instead of path based lookup)
    remote_ref = Column(String, index=True)

    # Parent path from root / ref for fast children queries,
    # can be None for the root it-self.
    local_parent_path = Column(String, index=True)
    remote_parent_ref = Column(String, index=True)
    remote_parent_path = Column(String)  # for ordering only

    # Names for fast alignment queries
    local_name = Column(String, index=True)
    remote_name = Column(String, index=True)

    folderish = Column(Integer)

    # Last known state based on event log
    local_state = Column(String)
    remote_state = Column(String)
    pair_state = Column(String, index=True)

    # TODO: remove since unused, but might brake
    # previous Nuxeo Drive client installations
    # Track move operations to avoid losing history
    locally_moved_from = Column(String)
    locally_moved_to = Column(String)
    remotely_moved_from = Column(String)
    remotely_moved_to = Column(String)

    # Flags for remote write operations
    remote_can_rename = Column(Integer)
    remote_can_delete = Column(Integer)
    remote_can_update = Column(Integer)
    remote_can_create_child = Column(Integer)

    # Last sync date
    last_sync_date = Column(DateTime)

    # Log date of sync errors to be able to skip documents in error for some
    # time
    last_sync_error_date = Column(DateTime)

    # Avoid not in clauses (temporary marker)
    in_clause_selected = Column(Integer, default=0)

    def __init__(self, local_folder, local_info=None,
                 remote_info=None, local_state='unknown',
                 remote_state='unknown'):

        self.local_folder = local_folder
        if local_info is None and remote_info is None:
            raise ValueError(
                "At least local_info or remote_info should be provided")

        if local_info is not None:
            self.update_local(local_info)
        if remote_info is not None:
            self.update_remote(remote_info)

        self.update_state(local_state=local_state, remote_state=remote_state)

    def update_state(self, local_state=None, remote_state=None):
        if local_state is not None and self.local_state != local_state:
            self.local_state = local_state
        if remote_state is not None and self.remote_state != remote_state:
            self.remote_state = remote_state

        # Detect heuristically aligned situations
        if (self.local_path is not None and self.remote_ref is not None
            and self.local_state == self.remote_state == 'unknown'):
            # If folder or same digest consider as synchronized
            if self.folderish or self.local_digest == self.remote_digest:
                self.local_state = 'synchronized'
                self.remote_state = 'synchronized'
            # If a file has been modified on either one side or the other
            # consider the situation as a conflict. We cannot reasonably
            # decide which one of the local or remote versions is the 'right'
            # one has their history might have diverged. So trying to compare
            # last_local_updated and last_remote_updated would not be relevant
            # here.
            else:
                self.local_state = 'modified'
                self.remote_state = 'modified'

        pair = (self.local_state, self.remote_state)
        pair_state = PAIR_STATES.get(pair, 'unknown')
        if self.pair_state != pair_state:
            self.pair_state = pair_state
            log.trace("Updated state for LastKnownState<"
                      "local_folder=%r, local_path=%r, remote_name=%r,"
                      " local_state=%r, remote_state=%r, pair_state=%r>",
                      self.local_folder, self.local_path, self.remote_name,
                      self.local_state, self.remote_state, self.pair_state)

    def __repr__(self):
        return ("LastKnownState<local_folder=%r, local_path=%r, "
                "remote_name=%r, local_state=%r, remote_state=%r, "
                "pair_state=%r>") % (
                    os.path.basename(self.local_folder),
                    self.local_path, self.remote_name,
                    self.local_state, self.remote_state,
                    self.pair_state)

    @staticmethod
    def select_remote_refs(session, refs, page_size):
        """Mark remote refs as selected"""
        tag = time()
        page_offset = 0
        log.trace("Selecting refs %r", refs)
        while (page_offset < len(refs)):
            page_refs = itertools.islice(refs, page_offset,
                            page_offset + page_size, None)
            session.query(LastKnownState).filter(
                            LastKnownState.remote_ref.in_(page_refs)).update(
                            {'in_clause_selected': tag},
                            synchronize_session=False)
            page_offset += page_size
        return tag

    @staticmethod
    def select_local_paths(session, paths, page_size):
        """Mark local paths as selected"""
        tag = time()
        page_offset = 0
        log.trace("Selecting paths %r", paths)
        while (page_offset < len(paths)):
            page_paths = itertools.islice(paths, page_offset,
                            page_offset + page_size, None)
            session.query(LastKnownState).filter(
                            LastKnownState.local_path.in_(page_paths)).update(
                            {'in_clause_selected': tag},
                            synchronize_session=False)
            page_offset += page_size
        return tag

    @staticmethod
    def not_selected(query, tag):
        return query.filter(LastKnownState.in_clause_selected != tag).all()

    @staticmethod
    def selected(query, tag):
        return query.filter(LastKnownState.in_clause_selected == tag).all()

    def refresh_local(self, client, local_path=None):
        """Update the state from the local filesystem info."""
        local_path = local_path if local_path is not None else self.local_path
        local_info = client.get_info(local_path, raise_if_missing=False)
        self.update_local(local_info)
        return local_info

    def update_local(self, local_info):
        """Update the state from pre-fetched local filesystem info."""
        if local_info is None:
            if self.local_state in ('unknown', 'created', 'modified',
                                    'synchronized'):
                # the file used to exist, it has been deleted
                self.update_state(local_state='deleted')
            return

        local_state = None

        if self.local_path is None or self.local_path != local_info.path:
            # Either this state only has a remote info and this is the
            # first time we update the local info from the file system,
            # or it is a renaming
            self.local_path = local_info.path
            if self.local_path != '/':
                self.local_name = os.path.basename(local_info.path)
                local_parent_path, _ = local_info.path.rsplit('/', 1)
                if local_parent_path == '':
                    self.local_parent_path = '/'
                else:
                    self.local_parent_path = local_parent_path
            else:
                self.local_name = os.path.basename(self.local_folder)
                self.local_parent_path = None

        # Shall we recompute the digest from the current file?
        update_digest = self.local_digest == None

        if self.last_local_updated is None:
            self.last_local_updated = local_info.last_modification_time
            self.folderish = local_info.folderish
            update_digest = True

        elif local_info.last_modification_time != self.last_local_updated:
            self.last_local_updated = local_info.last_modification_time
            self.folderish = local_info.folderish
            # The time stamp of folderish folder seems to be updated when
            # children are added under Linux? Is this the same under OSX
            # and Windows?
            if not self.folderish:
                local_state = 'modified'
            else:
                if self.local_name == local_info.name:
                    # Folder for which the modification time has changed
                    # but not the name, this is a child update => align
                    # last synchronization date on last local update date
                    self.update_last_sync_date(self.last_local_updated)
            update_digest = True

        if update_digest:
            try:
                self.local_digest = local_info.get_digest()
            except (IOError, WindowsError) as e:
                # This can fail when another process is writing the same file
                # let's postpone digest computation in that case
                msg = ("Delaying local digest computation for %s"
                       " due to possible concurrent file access." %
                       local_info.filepath)
                if hasattr(e, 'msg'):
                    msg = msg + " " + e.msg
                log.debug(msg, exc_info=True)

        # XXX: shall we store local_folderish and remote_folderish to
        # detect such kind of conflicts instead?
        self.update_state(local_state=local_state)

    def refresh_remote(self, client):
        """Update the state from the remote server info."""
        remote_info = client.get_info(self.remote_ref, raise_if_missing=False)
        self.update_remote(remote_info)
        return remote_info

    def update_remote(self, remote_info):
        """Update the state from the pre-fetched remote server info."""
        if remote_info is None:
            if self.remote_state in ('unknown', 'created', 'modified',
                                     'synchronized'):
                self.update_state(remote_state='deleted')
            return

        remote_state = None
        if self.remote_ref is None:
            self.remote_ref = remote_info.uid
            self.remote_parent_ref = remote_info.parent_uid

        if self.remote_ref != remote_info.uid:
            raise ValueError("State %r (%s) cannot be mapped to remote"
                             " doc %r (%s)" % (
                self, self.remote_ref, remote_info.name, remote_info.uid))

        # Use last known modification time to detect updates
        log.trace("Use last known modification time to detect updates:"
                  " local DB, server = %r, %r",
                  (self.last_remote_updated.strftime('%Y-%m-%d %H:%M:%S')
                   if self.last_remote_updated else 'None'),
                  (remote_info.last_modification_time.strftime(
                                                    '%Y-%m-%d %H:%M:%S')
                  if remote_info.last_modification_time else 'None'))
        if self.last_remote_updated is None:
            self.last_remote_updated = remote_info.last_modification_time
            self.update_last_sync_date()
            log.trace("last_remote_updated is None for doc %s, set it to %s"
                      " and updated last_sync_date to %s",
                      self.remote_name, remote_info.last_modification_time,
                      self.last_sync_date)
        # Here checking that the remote modification time is strictly greater
        # than the one last updated in the DB should be fine, but in the case
        # of a version restore, the live document takes the modification time
        # of the version, which is necessarily (not strictly) lighter than
        # the one of the live document before restore, therefore we use the
        # 'not equal' predicate.
        elif (remote_info.last_modification_time != self.last_remote_updated
            or self.remote_parent_ref != remote_info.parent_uid):
            # Remote update and/or rename and/or move or restore from the trash
            log.trace("Doc %s has been either modified, renamed, moved or"
                      " restored from the trash,"
                      " set last_remote_updated to %s",
                      self.remote_name, remote_info.last_modification_time)
            self.last_remote_updated = remote_info.last_modification_time
            modified = False
            # Only consider a remote folder for which the modification time
            # has changed as modified if its name or its parent has changed
            # (rename or move)
            if (self.folderish
                and (self.remote_name != remote_info.name
                     or self.remote_parent_ref != remote_info.parent_uid)):
                log.trace("Doc %s is a folder that has been renamed or moved,"
                          " set remote_state to 'modified'",
                      self.remote_name)
                modified = True
            # Only consider a remote file for which the modification time has
            # changed as modified in the following cases:
            # - its name has changed (rename)
            # - its parent has changed (move)
            # - its content has changed (content update)
            # - its digest is different from the local one (can happen if
            # restored from the trash and content has been locally updated)
            if (not self.folderish
                and (self.remote_name != remote_info.name
                     or self.remote_parent_ref != remote_info.parent_uid
                     or self.remote_digest != remote_info.get_digest()
                     or self.remote_digest != self.local_digest)):
                log.trace("Doc %s is a file that has been renamed, moved,"
                          " for which the content has been updated or restored"
                          " from the trash, set remote_state to 'modified'",
                      self.remote_name)
                modified = True
            if modified:
                remote_state = 'modified'

        # Update the remaining metadata
        self.remote_digest = remote_info.get_digest()
        self.folderish = remote_info.folderish
        self.remote_name = remote_info.name
        suffix_len = len(remote_info.uid) + 1
        self.remote_parent_ref = remote_info.parent_uid
        self.remote_parent_path = remote_info.path[:-suffix_len]
        self.update_state(remote_state=remote_state)
        self.remote_can_rename = remote_info.can_rename
        self.remote_can_delete = remote_info.can_delete
        self.remote_can_update = remote_info.can_update
        self.remote_can_create_child = remote_info.can_create_child

    def reset_local(self):
        self.local_digest = None
        self.local_name = None
        self.local_parent_path = None
        self.local_path = None
        self.local_state = 'unknown'

    def reset_remote(self):
        self.remote_digest = None
        self.remote_name = None
        self.remote_parent_path = None
        self.remote_parent_ref = None
        self.remote_ref = None
        self.local_state = 'unknown'

    def update_last_sync_date(self, last_sync_date=None):
        if last_sync_date is not None:
            self.last_sync_date = last_sync_date
        else:
            self.last_sync_date = datetime.now()

    def get_local_abspath(self):
        relative_path = self.local_path[1:].replace('/', os.path.sep)
        return os.path.join(self.local_folder, relative_path)


class FileEvent(Base):
    __tablename__ = 'fileevents'

    id = Column(Integer, Sequence('fileevent_id_seq'), primary_key=True)
    local_folder = Column(String, ForeignKey('server_bindings.local_folder'))
    utc_time = Column(DateTime)
    path = Column(String)

    server_binding = relationship("ServerBinding")

    def __init__(self, local_folder, path, utc_time=None):
        self.local_folder = local_folder
        if utc_time is None:
            utc_time = datetime.utcnow()

class Filter(Base):
    __tablename__ = 'filters'
    
    path = Column(String, primary_key=True)
    local_folder = Column(String, ForeignKey('server_bindings.local_folder'))
    
    server_binding = relationship("ServerBinding")
    
    def __init__(self, server_binding, path):
        if server_binding:
            self.local_folder = server_binding.local_folder
        else:
            self.local_folder = None
        self.path = Filter.clean_path(path)
    
    def __repr__(self):
        return self.path
    
    @staticmethod
    def is_filter(session, server_binding, path, filters = None):
        path = Filter.clean_path(path)
        if filters is None:
            filters = session.query(Filter).all()
        # Not the best way now need to move to count
        if any([path.startswith(filter_obj.path) for filter_obj in filters]): 
            return True
        else:
            return False
        
    @staticmethod
    def add(session, server_binding, path):
        path = Filter.clean_path(path)
        if Filter.is_filter(session, server_binding, path):
            # Skip it as it is already filtered
            return
        # Remove any subfolders
        filters = session.query(Filter).filter(Filter.path.like(path+'%')).all()
        [session.delete(filter_obj) for filter_obj in filters]
        # Add the filter now
        filter_obj = Filter(server_binding,path)
        session.add(filter_obj)
        server_binding.last_filter_date = time()
        session.commit()

    @staticmethod
    def getAll(session, server_binding):
        return session.query(Filter).all()
    
    @staticmethod
    def clean_path(path):
        if not path.endswith("/"):
            path = path + "/"
        return path
    
    @staticmethod
    def remove(session, server_binding, path):
        path = Filter.clean_path(path)
<<<<<<< HEAD
        filters = session.query(Filter).filter(Filter.path.like(path+'%')).all()
=======
        filters = session.query(Filter).filter(Filter.path==path).all()
>>>>>>> 882d2338
        if len(filters) == 0:
            # Non existing filter
            return
        [session.delete(filter_obj) for filter_obj in filters]
        server_binding.last_filter_date = time()
        session.commit() 
<<<<<<< HEAD
=======
    
class FilterEvent(Base):
    __tablename__ = 'filterevents'

    id = Column(Integer, Sequence('filterevent_id_seq'), primary_key=True)
    local_folder = Column(String, ForeignKey('server_bindings.local_folder'))
    utc_time = Column(DateTime)
    path = Column(String)
    type = Column(String)

    server_binding = relationship("ServerBinding")

    def __init__(self, local_folder, path, utc_time=None):
        self.local_folder = local_folder
        if utc_time is None:
            utc_time = datetime.utcnow()
>>>>>>> 882d2338

def init_db(nxdrive_home, echo=False, echo_pool=False, scoped_sessions=True,
            poolclass=None):
    """Return an engine and session maker configured for using nxdrive_home

    The database is created in nxdrive_home if missing and the tables
    are initialized based on the model classes from this module (they
    all inherit the same abstract base class.

    If scoped_sessions is True, sessions built with this maker are reusable
    thread local singletons.

    """
    # We store the DB as SQLite files in the nxdrive_home folder
    dbfile = os.path.join(normalized_path(nxdrive_home), 'nxdrive.db')

    # SQLite cannot share connections across threads hence it's safer to
    # enforce this at the connection pool level
    poolclass = SingletonThreadPool if poolclass is None else poolclass
    engine = create_engine('sqlite:///' + dbfile, poolclass=poolclass)

    # Configure SQLAlchemy logging
    if echo:
        logging.getLogger('sqlalchemy.engine').setLevel(logging.DEBUG)
    if echo_pool:
        logging.getLogger('sqlalchemy.pool').setLevel(logging.DEBUG)

    # Ensure that the tables are properly initialized
    Base.metadata.create_all(engine)
    maker = sessionmaker(bind=engine)
    if scoped_sessions:
        maker = scoped_session(maker)
    return engine, maker<|MERGE_RESOLUTION|>--- conflicted
+++ resolved
@@ -583,36 +583,14 @@
     @staticmethod
     def remove(session, server_binding, path):
         path = Filter.clean_path(path)
-<<<<<<< HEAD
         filters = session.query(Filter).filter(Filter.path.like(path+'%')).all()
-=======
-        filters = session.query(Filter).filter(Filter.path==path).all()
->>>>>>> 882d2338
         if len(filters) == 0:
             # Non existing filter
             return
         [session.delete(filter_obj) for filter_obj in filters]
         server_binding.last_filter_date = time()
         session.commit() 
-<<<<<<< HEAD
-=======
-    
-class FilterEvent(Base):
-    __tablename__ = 'filterevents'
-
-    id = Column(Integer, Sequence('filterevent_id_seq'), primary_key=True)
-    local_folder = Column(String, ForeignKey('server_bindings.local_folder'))
-    utc_time = Column(DateTime)
-    path = Column(String)
-    type = Column(String)
-
-    server_binding = relationship("ServerBinding")
-
-    def __init__(self, local_folder, path, utc_time=None):
-        self.local_folder = local_folder
-        if utc_time is None:
-            utc_time = datetime.utcnow()
->>>>>>> 882d2338
+
 
 def init_db(nxdrive_home, echo=False, echo_pool=False, scoped_sessions=True,
             poolclass=None):
