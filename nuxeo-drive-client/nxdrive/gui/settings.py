"""GUI prompt to manage settings"""
from nxdrive.utils import DEFAULT_ENCODING
from nxdrive.client import Unauthorized
from nxdrive.gui.resources import find_icon
from nxdrive.logging_config import get_logger
from nxdrive.controller import NUXEO_DRIVE_FOLDER_NAME
from nxdrive.controller import ProxySettings
from nxdrive.controller import MissingToken
from nxdrive.client.base_automation_client import AddonNotInstalled
from nxdrive.client.base_automation_client import get_proxies_for_handler
from nxdrive.client.base_automation_client import get_proxy_handler
from nxdrive.gui.folders_treeview import FilteredFsClient, FolderTreeview
from nxdrive.model import Filter
import urllib2
import socket
import os
import getpass

WindowsError = None
try:
    from exceptions import WindowsError
except ImportError:
    pass  # this will never be raised under unix

log = get_logger(__name__)

# Keep Qt an optional dependency for now
QtGui, QDialog = None, object
try:
    from PyQt4 import QtGui
    from PyQt4 import QtCore
    QDialog = QtGui.QDialog
    log.debug("Qt / PyQt4 successfully imported")
except ImportError:
    log.warning("Qt / PyQt4 is not installed: GUI is disabled")
    pass


is_dialog_open = False

PROXY_CONFIGS = ['None', 'System', 'Manual']
PROXY_TYPES = ['http', 'https']
PROXY_TEST_HOST = 'www.google.com'

LICENSE_LINK = (
    '<a href ="http://github.com/nuxeo/nuxeo-drive/blob/master/LICENSE.txt">'
    'LICENSE.txt</a>')
SOURCE_LINK = ('<a href ="http://github.com/nuxeo/nuxeo-drive">'
               'http://github.com/nuxeo/nuxeo-drive</a>')

SETTINGS_DIALOG_WIDTH = 530
FILE_DIALOG_BUTTON_WIDTH = 50
ACCOUNT_BOX_HEIGHT = 200
DEFAULT_FIELD_WIDGET_WIDTH = 280
BOLD_STYLE = 'font-weight: bold;'


class SettingsDialog(QDialog):
    """Tabbed dialog box to manage settings

    Available tabs for now: Accounts (server bindings), Proxy settings
    """

    def __init__(self, sb_field_spec, controller, proxy_field_spec, version,
                 title=None, callback=None):
        super(SettingsDialog, self).__init__()
        if QtGui is None:
            raise RuntimeError("PyQt4 is not installed.")
        if title is not None:
            self.setWindowTitle(title)
        icon = find_icon('nuxeo_drive_icon_64.png')
        if icon is not None:
            self.setWindowIcon(QtGui.QIcon(icon))
        self.resize(SETTINGS_DIALOG_WIDTH, -1)
        self.callback = callback

        # Fields
        self.sb_fields = {}
        self.proxy_fields = {}
        self.controller = controller
        
        server_bindings = self.controller.list_server_bindings()
        if not server_bindings:
            self.server_binding = None
        else:
            self.server_binding = server_bindings[0]

        # File dialog directory
        self.file_dialog_dir = None

        # Style sheet
        self.setStyleSheet('QGroupBox {border: none;}')

        # Tabs
        account_box = self.get_account_box(sb_field_spec)
        proxy_box = self.get_proxy_box(proxy_field_spec)
        local_filters_box = self.get_local_filters_box(controller,self.server_binding)
        about_box = self.get_about_box(version)
        
        self.tabs = QtGui.QTabWidget()
        self.tabs.addTab(account_box, 'Accounts')
        self.tabs.addTab(local_filters_box, 'Folders')
        self.tabs.addTab(proxy_box, 'Proxy settings')
        self.tabs.addTab(about_box, 'About')

        # Message
        self.message_area = QtGui.QLabel()
        self.message_area.setWordWrap(True)

        # Buttons
        buttonBox = QtGui.QDialogButtonBox(QtGui.QDialogButtonBox.Ok
                                           | QtGui.QDialogButtonBox.Cancel)
        buttonBox.accepted.connect(self.accept)
        buttonBox.rejected.connect(self.reject)

        mainLayout = QtGui.QVBoxLayout()
        mainLayout.addWidget(self.tabs)
        mainLayout.addWidget(self.message_area)
        mainLayout.addWidget(buttonBox)
        self.setLayout(mainLayout)

    def get_local_filters_box(self, controller, sbs):
        box = QtGui.QGroupBox()
        layout = QtGui.QVBoxLayout()
        # Take the first server binding for now
        try:
            filters = controller.get_session().query(Filter).all()
            client = FilteredFsClient(controller.get_remote_fs_client(sbs,False),filters)
        except:
            client = None
        self.treeview = box.treeView = FolderTreeview(box, client)
        box.treeView.setObjectName("treeView")
        layout.addWidget(box.treeView)
        layout.setAlignment(QtCore.Qt.AlignTop)
        box.setLayout(layout)
        return box
    
    def get_account_box(self, field_spec):
        # TODO NXP-12657: don't rely on field order to get 'initialized' value.
        # Works fine here as it is the first element in sb_field_spec.
        # Should use a dictionary instead.
        initialized = False
        box = QtGui.QGroupBox()
        box.setFixedHeight(ACCOUNT_BOX_HEIGHT)
        layout = QtGui.QGridLayout()
        for i, spec in enumerate(field_spec):
            field_id = spec['id']
            value = spec.get('value')
            if field_id == 'initialized':
                initialized = value
            if field_id == 'update_password':
                if spec.get('display'):
                    field = QtGui.QCheckBox(spec['label'])
                    # Set listener to enable / disable password field
                    field.stateChanged.connect(self.enable_password)
                    layout.addWidget(field, i + 1, 1)
                    self.sb_fields[field_id] = field
            else:
                field = QtGui.QLineEdit()
                if value is not None:
                    if not isinstance(value, unicode):
                        value = unicode(value)
                    field.setText(value)
                if spec.get('display'):
                    label = QtGui.QLabel(spec['label'])
                    if spec.get('secret', False):
                        field.setEchoMode(QtGui.QLineEdit.Password)
                    enabled = spec.get('enabled', True)
                    field.setEnabled(enabled)
                    field.textChanged.connect(self.clear_message)
                    layout.addWidget(label, i + 1, 0)
                    layout.addWidget(field, i + 1, 1)
                self.sb_fields[field_id] = field
                # Open file dialog button for local folder
                if field_id == 'local_folder' and not initialized:
                    if value is not None:
                        self.file_dialog_dir = os.path.dirname(value)
                    button = QtGui.QPushButton('...')
                    button.clicked.connect(self.open_file_dialog)
                    button.setMaximumWidth(FILE_DIALOG_BUTTON_WIDTH)
                    layout.addWidget(button, i + 1, 2)
        box.setLayout(layout)
        return box

    def enable_password(self):
        enabled = self.sender().isChecked()
        self.sb_fields['password'].setEnabled(enabled)

    def clear_message(self, *args, **kwargs):
        self.message_area.clear()

    def open_file_dialog(self):
        dir_path = QtGui.QFileDialog.getExistingDirectory(
            caption='Select Nuxeo Drive folder location',
            directory=self.file_dialog_dir)
        if dir_path:
            dir_path = unicode(dir_path)
            log.debug('Selected %s as the Nuxeo Drive folder location',
                      dir_path)
            self.file_dialog_dir = dir_path
            local_folder_path = os.path.join(dir_path, NUXEO_DRIVE_FOLDER_NAME)
            self.sb_fields['local_folder'].setText(local_folder_path)

    def get_proxy_box(self, field_spec):
        box = QtGui.QGroupBox()
        layout = QtGui.QGridLayout()
        for i, spec in enumerate(field_spec):
            field_id = spec['id']
            label = QtGui.QLabel(spec['label'])
            value = spec.get('value')
            items = spec.get('items')
            # Combo box
            if items is not None:
                field = QtGui.QComboBox()
                field.addItems(items)
                if value is not None:
                    field.setCurrentIndex(items.index(value))
                # Set listener to enable / disable fields depending on
                # proxy config
                if field_id == 'proxy_config':
                    field.currentIndexChanged.connect(
                            self.enable_manual_settings)
            elif field_id == 'proxy_authenticated':
                # Checkbox
                field = QtGui.QCheckBox(spec['label'])
                if value is not None:
                    field.setChecked(value)
                # Set listener to enable / disable fields depending on
                # authentication
                if field_id == 'proxy_authenticated':
                    field.stateChanged.connect(
                            self.enable_credentials)
            else:
                # Text input
                if field_id == 'proxy_exceptions':
                    field = QtGui.QTextEdit()
                else:
                    field = QtGui.QLineEdit()
                if value is not None:
                    field.setText(value)
                if field_id == 'proxy_password':
                    field.setEchoMode(QtGui.QLineEdit.Password)
            enabled = spec.get('enabled', True)
            field.setEnabled(enabled)
            width = spec.get('width', DEFAULT_FIELD_WIDGET_WIDTH)
            field.setFixedWidth(width)
            if field_id != 'proxy_authenticated':
                layout.addWidget(label, i + 1, 0, QtCore.Qt.AlignRight)
            layout.addWidget(field, i + 1, 1)
            self.proxy_fields[field_id] = field
        box.setLayout(layout)
        return box

    def enable_manual_settings(self):
        enabled = self.sender().currentText() == 'Manual'
        for field in self.proxy_fields:
            if field in ('proxy_username', 'proxy_password'):
                authenticated = (self.proxy_fields['proxy_authenticated']
                                 .isChecked())
                self.proxy_fields[field].setEnabled(enabled and authenticated)
            elif field != 'proxy_config':
                self.proxy_fields[field].setEnabled(enabled)

    def enable_credentials(self):
        enabled = self.sender().isChecked()
        self.proxy_fields['proxy_username'].setEnabled(enabled)
        self.proxy_fields['proxy_password'].setEnabled(enabled)

    def show_message(self, message, tab_index=0):
        self.tabs.setCurrentIndex(tab_index)
        self.message_area.setText(message)

    def get_about_box(self, version_number):
        box = QtGui.QGroupBox()
        layout = QtGui.QVBoxLayout()

        # Version
        version_label = QtGui.QLabel('Version')
        version_label.setStyleSheet(BOLD_STYLE)
        layout.addWidget(version_label)
        version_widget = QtGui.QLabel('Nuxeo Drive v' + version_number)
        version_widget.setContentsMargins(20, 0, 0, 0)
        layout.addWidget(version_widget)

        # License
        license_label = QtGui.QLabel('License')
        license_label.setStyleSheet(BOLD_STYLE)
        license_label.setContentsMargins(0, 20, 0, 0)
        layout.addWidget(license_label)
        license_widget = QtGui.QLabel(LICENSE_LINK)
        license_widget.setOpenExternalLinks(True)
        license_widget.setContentsMargins(20, 0, 0, 0)
        layout.addWidget(license_widget)

        # Source code
        source_label = QtGui.QLabel('Source code')
        source_label.setStyleSheet(BOLD_STYLE)
        source_label.setContentsMargins(0, 20, 0, 0)
        layout.addWidget(source_label)
        source_widget = QtGui.QLabel(SOURCE_LINK)
        source_widget.setOpenExternalLinks(True)
        source_widget.setContentsMargins(20, 0, 0, 0)
        layout.addWidget(source_widget)

        layout.setAlignment(QtCore.Qt.AlignTop)
        box.setLayout(layout)
        return box

    def apply_filters(self):
        session = self.controller.get_session()
        for item in self.treeview.getDirtyItems():
            path = item.get_path()
            if (item.get_checkstate() == QtCore.Qt.Unchecked):
                log.debug("Add a filter on : " + path)
                Filter.add(session, self.server_binding,path)
            elif (item.get_checkstate() == QtCore.Qt.Checked):
                log.debug("Remove a filter on : " + item.get_path())
                #filter = Filter.get(path)
                Filter.remove(session, self.server_binding,path)
            elif item.get_old_value() == QtCore.Qt.Unchecked:
                # Now partially checked and was before a filter

                # Remove current parent filter and need to commit to enable the add
                Filter.remove(session, self.server_binding,path)
                # We need to browse every child and create a filter for unchecked as they are not dirty but has become root filter
                for child in item.get_children():
                    if child.get_checkstate() == QtCore.Qt.Unchecked:
                        Filter.add(session, self.server_binding, child.get_path())
        session.commit()
        # Need to refresh the client for now
        self.controller.invalidate_client_cache()
        
    def accept(self):
        if self.callback is not None:
            values = dict()
            self.read_field_values(self.sb_fields, values)
            self.read_field_values(self.proxy_fields, values)
            if not self.callback(values, self):
                return
<<<<<<< HEAD
        self.apply_filters()
        super(SettingsDialog, self).accept()
=======
        self.accepted = True
        self.apply_filters()
        super(Dialog, self).accept()
>>>>>>> 882d2338

    def read_field_values(self, fields, values):
        for id_, widget in fields.items():
            if isinstance(widget, QtGui.QComboBox):
                value = widget.currentText()
            elif isinstance(widget, QtGui.QCheckBox):
                value = widget.isChecked()
            elif isinstance(widget, QtGui.QTextEdit):
                value = widget.toPlainText()
            else:
                value = widget.text()
            values[id_] = value

    def reject(self):
        for id_, widget in self.sb_fields.items():
            if id_ == 'update_password':
                widget.stateChanged.disconnect(self.enable_password)
        super(SettingsDialog, self).reject()


def prompt_settings(controller, sb_settings, proxy_settings, version):
    """Prompt a Qt dialog to manage settings"""
    global is_dialog_open

    timeout_msg = ("Connection timed out, please check"
                   " your Internet connection and retry.")

    if QtGui is None:
        # Qt / PyQt4 is not installed
        log.error("Qt / PyQt4 is not installed:"
                  " use commandline options for binding a server.")
        return False

    if is_dialog_open:
        # Do not reopen the dialog multiple times
        return False

    # TODO: learn how to use Qt i18n support to handle translation of labels
    # Server binding fields
    sb_field_spec = [
        {
            'id': 'initialized',
            'value': sb_settings.initialized,
            'display': False
        },
        {
            'id': 'local_folder',
            'label': 'Nuxeo Drive folder:',
            'value': sb_settings.local_folder,
            'display': True,
            'enabled': False,
        },
        {
            'id': 'url',
            'label': 'Nuxeo server URL:',
            'value': sb_settings.server_url,
            'display': True,
            'enabled': not sb_settings.initialized,
        },
        {
            'id': 'server_version',
            'label': 'Nuxeo server version:',
            'value': sb_settings.server_version,
            'display': sb_settings.initialized,
            'enabled': False,
        },
        {
            'id': 'username',
            'label': 'Username:',
            'value': sb_settings.username,
            'display': True,
            'enabled': (not sb_settings.initialized
                        or sb_settings.pwd_update_required),
        },
        {
            'id': 'update_password',
            'label': 'Update password',
            'value': False,
            'display': (sb_settings.initialized
                        and not sb_settings.pwd_update_required),
        },
        {
            'id': 'password',
            'label': 'Password:',
            'secret': True,
            'display': True,
            'enabled': (not sb_settings.initialized
                        or sb_settings.pwd_update_required),
        },
    ]

    # Proxy fields
    manual_proxy = proxy_settings.config == 'Manual'
    proxy_field_spec = [
        {
            'id': 'proxy_config',
            'label': 'Proxy settings:',
            'value': proxy_settings.config,
            'items': PROXY_CONFIGS,
            'width': 80,
        },
        {
            'id': 'proxy_type',
            'label': 'Proxy type:',
            'value': proxy_settings.proxy_type,
            'items': PROXY_TYPES,
            'enabled': manual_proxy,
            'width': 80,
        },
        {
            'id': 'proxy_server',
            'label': 'Server:',
            'value': proxy_settings.server,
            'enabled': manual_proxy,
        },
        {
            'id': 'proxy_port',
            'label': 'Port:',
            'value': proxy_settings.port,
            'enabled': manual_proxy,
        },
        {
            'id': 'proxy_authenticated',
            'label': 'Proxy server requires a password',
            'value': proxy_settings.authenticated,
            'enabled': manual_proxy,
        },
        {
            'id': 'proxy_username',
            'label': 'Username:',
            'value': proxy_settings.username,
            'enabled': manual_proxy and proxy_settings.authenticated,
        },
        {
            'id': 'proxy_password',
            'label': 'Password:',
            'value': proxy_settings.password,
            'enabled': manual_proxy and proxy_settings.authenticated,
        },
        {
            'id': 'proxy_exceptions',
            'label': 'No proxy for:',
            'value': proxy_settings.exceptions,
            'enabled': manual_proxy,
        },
    ]

    def validate(values, dialog):
        proxy_settings = get_proxy_settings(values)
        if not check_proxy_settings(proxy_settings, dialog):
            return False
        if not bind_server(values, proxy_settings, dialog):
            return False
        try:
            controller.set_proxy_settings(proxy_settings)
            return True
        except MissingToken as e:
            dialog.show_message(e.message)
            return False

    def check_proxy_settings(proxy_settings, dialog):
        if proxy_settings.config == 'None':
            return True
        try:
            proxies, _ = get_proxies_for_handler(proxy_settings)
            proxy_handler = get_proxy_handler(proxies)
            if proxy_handler.proxies:
                # System or manual proxy set, try a GET on test URL
                opener = urllib2.build_opener(proxy_handler)
                protocol = proxy_handler.proxies.iterkeys().next()
                test_url = protocol + '://' + PROXY_TEST_HOST
                opener.open(urllib2.Request(test_url))
            return True
        except socket.timeout:
            return handle_error(timeout_msg, dialog, tab_index=1)
        except urllib2.HTTPError as e:
            msg = "HTTP error %d" % e.code
            if hasattr(e, 'msg'):
                msg = msg + ": " + e.msg
            return handle_error(msg, dialog, tab_index=1)
        except Exception as e:
            if hasattr(e, 'msg'):
                msg = e.msg
            else:
                msg = "Unable to connect to proxy server."
            return handle_error(msg, dialog, tab_index=1)

    def get_proxy_settings(values):
        return ProxySettings(config=str(values['proxy_config']),
                             proxy_type=str(values['proxy_type']),
                             server=str(values['proxy_server']),
                             port=str(values['proxy_port']),
                             authenticated=values['proxy_authenticated'],
                             username=str(values['proxy_username']),
                             password=str(values['proxy_password']),
                             exceptions=str(values['proxy_exceptions']))

    def bind_server(values, proxy_settings, dialog):
        current_user = getpass.getuser()
        initialized = values.get('initialized')
        update_password = values.get('update_password')
        if (initialized == 'True' and update_password is False):
            return True
        # Check local folder
        local_folder = values['local_folder']
        if not local_folder:
            dialog.show_message("The Nuxeo Drive folder is required.")
            return False
        local_folder = unicode(local_folder)
        local_folder_parent = os.path.dirname(local_folder)
        if os.path.exists(local_folder):
            # We should display a dialog to inform the user that the local
            # folder already exists and let the choice between merging
            # synchronized content into it or select another location.
            # See https://jira.nuxeo.com/browse/NXP-14144
            if not os.access(local_folder, os.W_OK):
                dialog.show_message("Current user %s doesn't have write"
                                    " permission on %s." % (current_user,
                                                            local_folder))
                return False
            log.debug("Local folder %s already exists, will merge synchronized"
                      " content into it", local_folder)
        else:
            if not os.access(local_folder_parent, os.W_OK):
                dialog.show_message("%s is not a valid location or current"
                                    " user %s doesn't have write permission"
                                    " on %s." % (local_folder, current_user,
                                                 local_folder_parent))
                return False
        url = values['url']
        if not url:
            dialog.show_message("The Nuxeo server URL is required.")
            return False
        url = unicode(url)
        if (not url.startswith("http://")
            and not url.startswith('https://')):
            dialog.show_message("Not a valid HTTP url.")
            return False
        username = values['username']
        if not username:
            dialog.show_message("A user name is required")
            return False
        username = unicode(username).encode(DEFAULT_ENCODING)
        password = unicode(values['password']).encode(DEFAULT_ENCODING)
        dialog.show_message("Connecting to %s ..." % url)
        try:
            controller.refresh_proxies(proxy_settings)
            controller.bind_server(local_folder, url, username,
                                   password)
            return True
        except AddonNotInstalled:
            return handle_error(
                    "Either the nuxeo-drive addon is not installed on Nuxeo"
                    " server %s, in which case please make sure it is"
                    " installed before trying to connect with Nuxeo Drive, or"
                    " the version of the server is lighter than the minimum"
                    " version compatible with the version of Nuxeo Drive %s,"
                    " in which case a downgrade of Nuxeo Drive is needed."
                                % (url, version), dialog)
        except UnicodeDecodeError:
            return handle_error("Username must contain only alpha-numeric"
                                " characters.", dialog, exc_info=False)
        except Unauthorized:
            return handle_error("Invalid credentials.", dialog, exc_info=False)
        except socket.timeout:
            return handle_error(timeout_msg, dialog)
        except (OSError, WindowsError) as e:
            # The local folder check is already done before trying to actually
            # bind to the server so this is just enforcement.
            return handle_error("Unable to create local folder %s, please"
                                " check this is a valid location and current"
                                " user %s has write permission on %s." %
                                (local_folder, current_user,
                                 local_folder_parent), dialog)
        except Exception as e:
            if hasattr(e, 'msg'):
                msg = e.msg
            else:
                msg = "Unable to connect to " + url
            return handle_error(msg, dialog)

    def handle_error(msg, dialog, tab_index=0, exc_info=True):
        log.debug(msg, exc_info=exc_info)
        dialog.show_message(msg, tab_index=tab_index)
        return False

<<<<<<< HEAD
    dialog = SettingsDialog(sb_field_spec, proxy_field_spec, version,
=======
    if app is None:
        log.debug("Launching Qt prompt to manage settings.")
        QtGui.QApplication([])
    dialog = Dialog(sb_field_spec, controller, proxy_field_spec, version,
>>>>>>> 882d2338
                    title="Nuxeo Drive - Settings",
                    callback=validate)
    is_dialog_open = True
    try:
        dialog.exec_()
    except:
        dialog.reject()
        raise
    finally:
        is_dialog_open = False
    return dialog.result()<|MERGE_RESOLUTION|>--- conflicted
+++ resolved
@@ -337,14 +337,8 @@
             self.read_field_values(self.proxy_fields, values)
             if not self.callback(values, self):
                 return
-<<<<<<< HEAD
         self.apply_filters()
         super(SettingsDialog, self).accept()
-=======
-        self.accepted = True
-        self.apply_filters()
-        super(Dialog, self).accept()
->>>>>>> 882d2338
 
     def read_field_values(self, fields, values):
         for id_, widget in fields.items():
@@ -631,14 +625,8 @@
         dialog.show_message(msg, tab_index=tab_index)
         return False
 
-<<<<<<< HEAD
+
     dialog = SettingsDialog(sb_field_spec, proxy_field_spec, version,
-=======
-    if app is None:
-        log.debug("Launching Qt prompt to manage settings.")
-        QtGui.QApplication([])
-    dialog = Dialog(sb_field_spec, controller, proxy_field_spec, version,
->>>>>>> 882d2338
                     title="Nuxeo Drive - Settings",
                     callback=validate)
     is_dialog_open = True
