"""Utilities to operate Nuxeo Drive from the command line"""
import os
import sys
import argparse
from getpass import getpass
import traceback
import threading
try:
    import ipdb
    debugger = ipdb
except ImportError:
    import pdb
    debugger = pdb

from nxdrive.controller import Controller
from nxdrive.daemon import daemonize
from nxdrive.controller import default_nuxeo_drive_folder
from nxdrive.logging_config import configure
from nxdrive.logging_config import get_logger
from nxdrive.protocol_handler import parse_protocol_url
from nxdrive.protocol_handler import register_protocol_handlers
from nxdrive.startup import register_startup
from nxdrive import __version__


DEFAULT_NX_DRIVE_FOLDER = default_nuxeo_drive_folder()
DEFAULT_DELAY = 5.0
DEFAULT_MAX_SYNC_STEP = 10
DEFAULT_HANDSHAKE_TIMEOUT = 60
DEFAULT_TIMEOUT = 20
DEFAULT_UPDATE_CHECK_DELAY = 3600
USAGE = """ndrive [command]

If no command is provided, the graphical application is started along with a
synchronization process.

Possible commands:
- console
- start
- stop
- bind-server
- unbind-server
- bind-root
- unbind-root

To get options for a specific command:

  ndrive command --help

"""

PROTOCOL_COMMANDS = {
    'nxdriveedit': 'edit',
    'nxdrivebind': 'bind_server',
}


<<<<<<< HEAD
class CliHandler(object):
    """ Set the default argument """
    def __init__(self):
        self.default_home = "~/.nuxeo-drive"
        self.default_log_file_level = "DEBUG"
        self.default_log_console_level = "INFO"
        self.default_delay = DEFAULT_DELAY
        self.default_max_sync_step = DEFAULT_MAX_SYNC_STEP
        self.default_handshake_timeout = DEFAULT_HANDSHAKE_TIMEOUT
        self.default_timeout = DEFAULT_TIMEOUT
        self.default_stop_on_error = True

    def make_cli_parser(self, add_subparsers=True):
        """Parse commandline arguments using a git-like subcommands scheme"""

        common_parser = argparse.ArgumentParser(
            add_help=False,
        )
        common_parser.add_argument(
            "--nxdrive-home",
            default=self.default_home,
            help="Folder to store the Nuxeo Drive configuration."
        )
        common_parser.add_argument(
            "--log-level-file",
            default=self.default_log_file_level,
            help="Minimum log level for the file log"
                        " (under NXDRIVE_HOME/logs)."
        )
        common_parser.add_argument(
            "--log-level-console",
            default=self.default_log_console_level,
            help="Minimum log level for the console log."
        )
        common_parser.add_argument(
            "--log-filename",
            help=("File used to store the logs, default "
                  "NXDRIVE_HOME/logs/nxaudit.logs")
        )
        common_parser.add_argument(
            "--debug", default=False, action="store_true",
            help="Fire a debugger (ipdb or pdb) one uncaught error."
        )
        common_parser.add_argument(
            "--delay", default=self.default_delay, type=float,
            help="Delay in seconds between consecutive sync operations.")
        common_parser.add_argument(
            "--max-sync-step", default=self.default_max_sync_step, type=int,
            help="Number of consecutive sync operations to perform"
            " without refreshing the internal state DB.")
        common_parser.add_argument(
            "--handshake-timeout", default=self.default_handshake_timeout,
            type=int,
            help="HTTP request timeout in seconds for the handshake.")
        common_parser.add_argument(
            "--timeout", default=self.default_timeout, type=int,
            help="HTTP request timeout in seconds for"
                " the sync Automation calls.")
        common_parser.add_argument(
            # XXX: Make it true by default as the fault tolerant
            #  mode is not yet implemented
            "--stop-on-error", default=self.default_stop_on_error,
            action="store_true",
            help="Stop the process on first unexpected error."
            "Useful for developers and Continuous Integration.")
        common_parser.add_argument(
            "-v", "--version", action="version", version=__version__,
            help="Print the current version of the Nuxeo Drive client."
        )
        parser = argparse.ArgumentParser(
            parents=[common_parser],
            description="Command line interface for Nuxeo Drive operations.",
            usage=USAGE,
        )
=======
def make_cli_parser(add_subparsers=True):
    """Parse commandline arguments using a git-like subcommands scheme"""

    common_parser = argparse.ArgumentParser(
        add_help=False,
    )
    common_parser.add_argument(
        "--nxdrive-home",
        default="~/.nuxeo-drive",
        help="Folder to store the Nuxeo Drive configuration."
    )
    common_parser.add_argument(
        "--log-level-file",
        default="DEBUG",
        help="Minimum log level for the file log (under NXDRIVE_HOME/logs)."
    )
    common_parser.add_argument(
        "--log-level-console",
        default="INFO",
        help="Minimum log level for the console log."
    )
    common_parser.add_argument(
        "--log-filename",
        help=("File used to store the logs, default "
              "NXDRIVE_HOME/logs/nxaudit.logs")
    )
    common_parser.add_argument(
        "--debug", default=False, action="store_true",
        help="Fire a debugger (ipdb or pdb) one uncaught error."
    )
    common_parser.add_argument(
        "--delay", default=DEFAULT_DELAY, type=float,
        help="Delay in seconds between consecutive sync operations.")
    common_parser.add_argument(
        "--max-sync-step", default=DEFAULT_MAX_SYNC_STEP, type=int,
        help="Number of consecutive sync operations to perform"
        " without refreshing the internal state DB.")
    common_parser.add_argument(
        "--handshake-timeout", default=DEFAULT_HANDSHAKE_TIMEOUT, type=int,
        help="HTTP request timeout in seconds for the handshake.")
    common_parser.add_argument(
        "--timeout", default=DEFAULT_TIMEOUT, type=int,
        help="HTTP request timeout in seconds for the sync Automation calls.")
    common_parser.add_argument(
        "--update-check-delay", default=DEFAULT_UPDATE_CHECK_DELAY, type=int,
        help="Delay in seconds between checks for application update.")
    common_parser.add_argument(
        # XXX: Make it true by default as the fault tolerant mode is not yet
        # implemented
        "--stop-on-error", default=True, action="store_true",
        help="Stop the process on first unexpected error."
        "Useful for developers and Continuous Integration.")
    common_parser.add_argument(
        "-v", "--version", action="version", version=__version__,
        help="Print the current version of the Nuxeo Drive client."
    )
    parser = argparse.ArgumentParser(
        parents=[common_parser],
        description="Command line interface for Nuxeo Drive operations.",
        usage=USAGE,
    )

    if not add_subparsers:
        return parser
>>>>>>> 567df53e

        if not add_subparsers:
            return parser

        subparsers = parser.add_subparsers(
            title='Commands',
        )

        # Link to a remote Nuxeo server
        bind_server_parser = subparsers.add_parser(
            'bind-server', help='Attach a local folder to a Nuxeo server.',
            parents=[common_parser],
        )
        bind_server_parser.set_defaults(command='bind_server')
        bind_server_parser.add_argument(
            "--password", help="Password for the Nuxeo account")
        bind_server_parser.add_argument(
            "--local-folder",
            help="Local folder that will host the list of synchronized"
            " workspaces with a remote Nuxeo server.",
            default=DEFAULT_NX_DRIVE_FOLDER,
        )
        bind_server_parser.add_argument(
            "username", help="User account to connect to Nuxeo")
        bind_server_parser.add_argument("nuxeo_url",
                                        help="URL of the Nuxeo server.")
        bind_server_parser.add_argument(
            "--remote-roots", nargs="*", default=[],
            help="Path synchronization roots (reference or path for"
            " folderish Nuxeo documents such as Workspaces or Folders).")
        bind_server_parser.add_argument(
            "--remote-repo", default='default',
            help="Name of the remote repository.")

        # Unlink from a remote Nuxeo server
        unbind_server_parser = subparsers.add_parser(
            'unbind-server', help='Detach from a remote Nuxeo server.',
            parents=[common_parser],
        )
        unbind_server_parser.set_defaults(command='unbind_server')
        unbind_server_parser.add_argument(
            "--local-folder",
            help="Local folder that hosts the list of synchronized"
            " workspaces with a remote Nuxeo server.",
            default=DEFAULT_NX_DRIVE_FOLDER,
        )

        # Bind root folders
        bind_root_parser = subparsers.add_parser(
            'bind-root',
            help='Attach a local folder as a root for synchronization.',
            parents=[common_parser],
        )
        bind_root_parser.set_defaults(command='bind_root')
        bind_root_parser.add_argument(
            "remote_root",
            help="Remote path or id reference of a folder to synchronize.")
        bind_root_parser.add_argument(
            "--local-folder",
            help="Local folder that will host the list of synchronized"
            " workspaces with a remote Nuxeo server. Must be bound with the"
            " 'bind-server' command.",
            default=DEFAULT_NX_DRIVE_FOLDER,
        )
        bind_root_parser.add_argument(
            "--remote-repo", default='default',
            help="Name of the remote repository.")

        # Unlink from a remote Nuxeo root
        unbind_root_parser = subparsers.add_parser(
            'unbind-root', help='Detach from a remote Nuxeo root.',
            parents=[common_parser],
        )
        unbind_root_parser.set_defaults(command='unbind_root')
        unbind_root_parser.add_argument(
            "local_root", help="Local sub-folder to de-synchronize.")

        # Start / Stop the synchronization daemon
        start_parser = subparsers.add_parser(
            'start', help='Start the synchronization as a GUI-less daemon',
            parents=[common_parser],
        )
        start_parser.set_defaults(command='start')
        stop_parser = subparsers.add_parser(
            'stop', help='Stop the synchronization daemon',
            parents=[common_parser],
        )
        stop_parser.set_defaults(command='stop')
        console_parser = subparsers.add_parser(
            'console',
            help='Start a GUI-less synchronization without'
                ' detaching the process.',
            parents=[common_parser],
        )
        console_parser.set_defaults(command='console')

        status_parser = subparsers.add_parser(
            'status',
            help='Fetch the status info of the children of a given folder.',
            parents=[common_parser],
        )
        status_parser.set_defaults(command='status')
        status_parser.add_argument(
            "folder", help="Path to a local Nuxeo Drive folder.")

        # embedded test runner base on nose:
        test_parser = subparsers.add_parser(
            'test',
            help='Run the Nuxeo Drive test suite.',
            parents=[common_parser],
        )
        test_parser.set_defaults(command='test')
        test_parser.add_argument(
            "-w", help="Nose working directory.")
        test_parser.add_argument(
            "--nologcapture", default=False, action="store_true",
            help="Disable nose logging capture plugin.")
        test_parser.add_argument(
            "--with-coverage", default=False, action="store_true",
            help="Compute coverage report.")
        test_parser.add_argument(
            "--with-profile", default=False, action="store_true",
            help="Compute profiling report.")

        return parser
    """Command Line Interface handler: parse options and execute operation"""

    def parse_cli(self, argv):
        """Parse the command line argument using argparse and protocol URL"""
        # Filter psn argument provided by OSX .app service launcher
        # https://developer.apple.com/library/mac/documentation/Carbon/Reference/LaunchServicesReference/LaunchServicesReference.pdf
        # When run from the .app bundle generated with py2app with
        # argv_emulation=True this is already filtered out but we keep it
        # for running CLI from the source folder in development.
        argv = [a for a in argv if not a.startswith("-psn_")]

        # Preprocess the args to detect protocol handler calls and be more
        # tolerant to missing subcommand
        has_command = False
        protocol_url = None

        filtered_args = []
        for arg in argv[1:]:
            if arg.startswith('nxdrive://'):
                protocol_url = arg
                continue
            if not arg.startswith('-'):
                has_command = True
            filtered_args.append(arg)

        parser = self.make_cli_parser(add_subparsers=has_command)
        options = parser.parse_args(filtered_args)
        if options.debug:
            # Install Post-Mortem debugger hook

            def info(etype, value, tb):
                traceback.print_exception(etype, value, tb)
                print
                debugger.pm()

            sys.excepthook = info

        # Merge any protocol info into the other parsed commandline
        # parameters
        if protocol_url is not None:
            protocol_info = parse_protocol_url(protocol_url)
            for k, v in protocol_info.items():
                setattr(options, k, v)

        return options

    def _configure_logger(self, options):
        """Configure the logging framework from the provided options"""
        filename = options.log_filename
        if filename is None:
            filename = os.path.join(
                options.nxdrive_home, 'logs', 'nxdrive.log')

        configure(
            use_file_handler=True,
            log_filename=filename,
            file_level=options.log_level_file,
            console_level=options.log_level_console,
            command_name=options.command,
        )

    def get_controller(self, options):
        return Controller(options.nxdrive_home,
                            handshake_timeout=options.handshake_timeout,
                            timeout=options.timeout)

    def handle(self, argv):
        """Parse options, setup logs and controller and dispatch execution."""
        options = self.parse_cli(argv)
        # 'start' is the default command if None is provided
        command = options.command = getattr(options, 'command', 'launch')

        if command != 'test':
            # Configure the logging framework, except for the tests as they
            # configure their own
            self._configure_logger(options)

            # Initialize a controller for this process, except for the tests
            # as they initialize their own
            self.controller = self.get_controller(options)

        # Find the command to execute based on the
        handler = getattr(self, command, None)
        if handler is None:
            raise NotImplementedError(
                'No handler implemented for command ' + options.command)

        self.log = get_logger(__name__)
        self.log.debug("Command line: " + ' '.join(argv))

        if command != 'test':
            # Install utility to help debugging segmentation faults
            self._install_faulthandler(options)

        if command == 'launch':
            # Ensure that the protocol handler are registered:
            # this is useful for the edit / open link in the Nuxeo interface
            register_protocol_handlers(self.controller)
            # Ensure that ndrive is registered as a startup application
            register_startup()

        try:
            return handler(options)
        except Exception, e:
            if command == 'test' or options.debug:
                # Make it possible to use the postmortem debugger
                raise
            else:
                msg = e.msg if hasattr(e, 'msg') else e
                self.log.error("Error executing '%s': %s", command, msg,
                          exc_info=True)

    def launch(self, options=None):
        """Launch the Qt app in the main thread and sync in another thread."""
        # TODO: use the start method as default once implemented
        from nxdrive.gui.application import Application
        app = Application(self.controller, options)
        exit_code = app.exec_()
        self.log.debug("Qt application exited with code %r", exit_code)
        app.deleteLater()

    def start(self, options=None):
        """Launch the synchronization in a daemonized process (under POSIX)"""
        # Close DB connections before Daemonization
        self.controller.dispose()
        daemonize()

        self.controller = self.get_controller(options)
        self._configure_logger(options)
        self.log.debug("Synchronization daemon started.")
        self.controller.synchronizer.loop(
            delay=getattr(options, 'delay', DEFAULT_DELAY),
            max_sync_step=getattr(options, 'max_sync_step',
                                  DEFAULT_MAX_SYNC_STEP))
        return 0

    def console(self, options):
        self.controller.synchronizer.loop(
            delay=getattr(options, 'delay', DEFAULT_DELAY),
            max_sync_step=getattr(options, 'max_sync_step',
                                  DEFAULT_MAX_SYNC_STEP))
        return 0

    def stop(self, options=None):
        self.controller.stop()
        return 0

    def status(self, options):
        states = self.controller.children_states(options.folder)
        for filename, status in states:
            print status + '\t' + filename
        return 0

    def edit(self, options):
        self.controller.launch_file_editor(
            options.server_url, options.item_id)
        return 0

    def bind_server(self, options):
        if options.password is None:
            password = getpass()
        else:
            password = options.password
        self.controller.bind_server(options.local_folder, options.nuxeo_url,
                                    options.username, password)
        for root in options.remote_roots:
            self.controller.bind_root(options.local_folder, root,
                                      repository=options.remote_repo)
        return 0

    def unbind_server(self, options):
        self.controller.unbind_server(options.local_folder)
        return 0

    def bind_root(self, options):
        self.controller.bind_root(options.local_folder, options.remote_root,
                                  repository=options.remote_repo)
        return 0

    def unbind_root(self, options):
        self.controller.unbind_root(options.local_root)
        return 0

    def test(self, options):
        import nose
        # Monkeypatch nose usage message as it's complicated to include
        # the missing text resource in the frozen binary package
        nose.core.TestProgram.usage = lambda cls: ""
        argv = [
            '',
            '--verbose',
        ]

        if options.w:
            argv += [
                '-w',
                options.w,
            ]

        if options.nologcapture:
            argv += [
                '--nologcapture',
            ]

        if options.with_coverage:
            argv += [
                '--with-coverage',
                '--cover-package=nxdrive',
                '--cover-html',
                '--cover-html-dir=coverage',
            ]

        if options.with_profile:
            argv += [
                '--with-profile',
                '--profile-restrict=nxdrive',
            ]

        # List the test modules explicitly as recursive discovery is broken
        # when the app is frozen.
        argv += [
            "nxdrive.tests.test_integration_concurrent_synchronization",
            "nxdrive.tests.test_integration_copy",
            "nxdrive.tests.test_integration_encoding",
            "nxdrive.tests.test_integration_local_client",
            "nxdrive.tests.test_integration_local_filter",
            "nxdrive.tests.test_integration_local_move_and_rename",
            "nxdrive.tests.test_integration_local_storage_space_issue",
            "nxdrive.tests.test_integration_permission_hierarchy",
            "nxdrive.tests.test_integration_reinit_database",
            "nxdrive.tests.test_integration_remote_changes",
            "nxdrive.tests.test_integration_remote_deletion",
            "nxdrive.tests.test_integration_remote_document_client",
            "nxdrive.tests.test_integration_remote_file_system_client",
            "nxdrive.tests.test_integration_remote_move_and_rename",
            "nxdrive.tests.test_integration_security_updates",
            "nxdrive.tests.test_integration_synchronization",
            "nxdrive.tests.test_integration_versioning",
            "nxdrive.tests.test_model_filters",
            "nxdrive.tests.test_integration_windows",
            "nxdrive.tests.test_synchronizer",
            "nxdrive.tests.test_updater",
            "nxdrive.tests.test_utils",
        ]
        return 0 if nose.run(argv=argv) else 1

    def _install_faulthandler(self, options):
        """Utility to help debug segfaults"""
        try:
            # Use faulthandler to print python tracebacks in case of segfaults
            import faulthandler
            segfault_filename = os.path.join(
                options.nxdrive_home, 'logs', 'segfault.log')
            segfault_file = open(os.path.expanduser(segfault_filename), 'w')
            self.log.debug("Enabling faulthandler to trace segfaults in %s",
                           segfault_filename)
            faulthandler.enable(file=segfault_file)
        except ImportError:
            self.log.debug("faulthandler is not available: skipped")


def dumpstacks(signal, frame):
    id2name = dict([(th.ident, th.name) for th in threading.enumerate()])
    code = []
    for thread_id, stack in sys._current_frames().items():
        code.append("\n# Thread: %s(%d)" % (id2name.get(thread_id, ""),
                                            thread_id))
        for filename, lineno, name, line in traceback.extract_stack(stack):
            code.append('File: "%s", line %d, in %s'
                        % (filename, lineno, name))
            if line:
                code.append("  %s" % (line.strip()))
    print "\n".join(code)


def main(argv=None):
    # Print thread dump when receiving SIGUSR1,
    # except under Windows (no SIGUSR1)
    if sys.platform != 'win32':
        import signal
        signal.signal(signal.SIGUSR1, dumpstacks)
    if argv is None:
        argv = sys.argv
    return CliHandler().handle(argv)

if __name__ == "__main__":
    sys.exit(main())<|MERGE_RESOLUTION|>--- conflicted
+++ resolved
@@ -54,8 +54,6 @@
     'nxdrivebind': 'bind_server',
 }
 
-
-<<<<<<< HEAD
 class CliHandler(object):
     """ Set the default argument """
     def __init__(self):
@@ -130,72 +128,6 @@
             description="Command line interface for Nuxeo Drive operations.",
             usage=USAGE,
         )
-=======
-def make_cli_parser(add_subparsers=True):
-    """Parse commandline arguments using a git-like subcommands scheme"""
-
-    common_parser = argparse.ArgumentParser(
-        add_help=False,
-    )
-    common_parser.add_argument(
-        "--nxdrive-home",
-        default="~/.nuxeo-drive",
-        help="Folder to store the Nuxeo Drive configuration."
-    )
-    common_parser.add_argument(
-        "--log-level-file",
-        default="DEBUG",
-        help="Minimum log level for the file log (under NXDRIVE_HOME/logs)."
-    )
-    common_parser.add_argument(
-        "--log-level-console",
-        default="INFO",
-        help="Minimum log level for the console log."
-    )
-    common_parser.add_argument(
-        "--log-filename",
-        help=("File used to store the logs, default "
-              "NXDRIVE_HOME/logs/nxaudit.logs")
-    )
-    common_parser.add_argument(
-        "--debug", default=False, action="store_true",
-        help="Fire a debugger (ipdb or pdb) one uncaught error."
-    )
-    common_parser.add_argument(
-        "--delay", default=DEFAULT_DELAY, type=float,
-        help="Delay in seconds between consecutive sync operations.")
-    common_parser.add_argument(
-        "--max-sync-step", default=DEFAULT_MAX_SYNC_STEP, type=int,
-        help="Number of consecutive sync operations to perform"
-        " without refreshing the internal state DB.")
-    common_parser.add_argument(
-        "--handshake-timeout", default=DEFAULT_HANDSHAKE_TIMEOUT, type=int,
-        help="HTTP request timeout in seconds for the handshake.")
-    common_parser.add_argument(
-        "--timeout", default=DEFAULT_TIMEOUT, type=int,
-        help="HTTP request timeout in seconds for the sync Automation calls.")
-    common_parser.add_argument(
-        "--update-check-delay", default=DEFAULT_UPDATE_CHECK_DELAY, type=int,
-        help="Delay in seconds between checks for application update.")
-    common_parser.add_argument(
-        # XXX: Make it true by default as the fault tolerant mode is not yet
-        # implemented
-        "--stop-on-error", default=True, action="store_true",
-        help="Stop the process on first unexpected error."
-        "Useful for developers and Continuous Integration.")
-    common_parser.add_argument(
-        "-v", "--version", action="version", version=__version__,
-        help="Print the current version of the Nuxeo Drive client."
-    )
-    parser = argparse.ArgumentParser(
-        parents=[common_parser],
-        description="Command line interface for Nuxeo Drive operations.",
-        usage=USAGE,
-    )
-
-    if not add_subparsers:
-        return parser
->>>>>>> 567df53e
 
         if not add_subparsers:
             return parser
